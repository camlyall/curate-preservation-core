--- conflicted
+++ resolved
@@ -49,12 +49,8 @@
 	}
 
 	// TODO: Support other file types - e.g. tar, gzip, etc.
-<<<<<<< HEAD
 	switch {
-	case fileInfo.Mode().IsRegular() && utils.IsZipFile(packagePath):
-=======
-	if fileInfo.Mode().IsRegular() && utils.IsZipFile(packagePath) && utils.IsActualArchive(packagePath) {
->>>>>>> 33a45154
+	case fileInfo.Mode().IsRegular() && utils.IsZipFile(packagePath) && utils.IsActualArchive(packagePath):
 		// If it's a ZIP file, extract it
 		logger.Debug("Extracting ZIP file %s", packagePath)
 		if _, err := utils.ExtractZip(ctx, packagePath, filepath.Join(dataDir, packageName)); err != nil {
